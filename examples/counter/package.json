--- conflicted
+++ resolved
@@ -22,19 +22,13 @@
     "redux": "^3.1.2"
   },
   "devDependencies": {
-<<<<<<< HEAD
-    "babel-core": "^5.6.18",
-    "babel-loader": "^5.1.4",
-    "babel-plugin-react-transform": "^1.1.0",
-    "cross-env": "^1.0.7",
-=======
     "babel-core": "^6.3.15",
     "babel-loader": "^6.2.0",
     "babel-plugin-react-transform": "^2.0.0-beta1",
     "babel-preset-es2015": "^6.3.13",
     "babel-preset-react": "^6.3.13",
     "babel-preset-stage-2": "^6.3.13",
->>>>>>> e3fcdcee
+    "cross-env": "^1.0.7",
     "expect": "^1.6.0",
     "express": "^4.13.3",
     "jsdom": "^5.6.1",
